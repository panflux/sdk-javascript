--- conflicted
+++ resolved
@@ -1,10 +1,6 @@
 {
   "name": "@panflux/sdk",
-<<<<<<< HEAD
-  "version": "0.8.3",
-=======
   "version": "0.8.2",
->>>>>>> a689fea2
   "description": "Software Development Kit for Panflux API consumers",
   "repository": "github:panflux/sdk-javascript",
   "author": "Niels Keurentjes <niels.keurentjes@omines.com>",
